# Solar PV and Battery Optimiser

## Overview
<<<<<<< HEAD
This repo contains a solar PV and battery optimiser. The optimisation model is as follows:

$x=2$
=======
An example diagram of the optimiser model can be seen in the image and the following equations below:
![image](https://github.com/davidwickh/solar_pv_and_battery_optimiser/assets/56641696/a850f2d9-fc5e-4e6e-bb0f-831b387f1b1b)

### Energy Flow Constraints
$$Demand_{t} [kWh] ≤ Battery to house_{t} [kWh] + PV to House_{t} [kWh] \forall $$

$$Generation_{t} [kWh] ≥ PV to battery_{t} [kWh] + PV to House_{t} [kWh]$$


### Battery State of Charge Constraints
$$State of Charge_{t=0} [kWh] = Initial State of Charge [kWh]$$

$$Battery Degradation_{t} [kWh] = State of Charge_{t} [kWh] ✕ Degradation Rate [Per]$$

$$State of Charge_{t} [kWh] = State of Charge_{t-1} [kWh] + PV to Battery_{t} [kWh] - Battery to House_{t} [kWh] - Battery Degradation_{t} [kWh]$$

$$State of Charge_{t} [kWh] ≤ Battery Capacity [kWh]$$


### Solar Generation Constraints
$$Generation_{t} [kWh] = Solar Irradiance_{t} [W/m2] ✕ Solar PV Size [m2] ✕ Time Slice [h] ✕ Solar Eff [Per] ✕ 0.001 [kWh/Wh]$$


### Objective Function
When minimising for battery capacity:

$$Min (Battery Capacity [kWh])$$

When minimising for total CAPEX:

$$Min ( Solar PV Size [m2] ✕ Solar PV CAPEX [£/m2] + Battery Capacity [kWh] ✕ Battery CAPEX [£/kWh] )$$



>>>>>>> a2eae580

## Installation
To install the optimiser, run the following commands:
1. clone the repo to your local machine
2. navigate to the repo directory
3. create and activate a virtual environment using the following commands:
```bash
python3 -m venv venv
source venv/bin/activate
```
4. install the requirements using the following command:
```bash
pip install -r requirements.txt
```

## Usage
### Inputs
The optimiser requires the following inputs:
1. **Solar irradiance** - the solar irradiance in W/m2. An example of this input can be seen below
![img.png](docs/img.png)
- **Energy demand profile** - the energy demand profile in kWh. An example of this input can be seen 
below
![img_1.png](docs/img_1.png)

### Arguments
The optimiser takes the following arguments (these can be seen by running `python run.py --help` in the commandline):
- `--solar_irradiance_path` (required) - the path to the solar irradiance csv file
- `--energy_demand_profile_path` (required) - the path to the energy demand profile csv file
- `--logging_level` - the logging level to use (default is `INFO`)
- `--output_path` (required) - the path to save the optimisation results to 
- `--solar_array_size` (default=100) - the size of the solar array in m2
- `--initial_battery_capacity` (default=0.0) - the initial battery capacity in kWh
- `--battery_degredation_rate` (default=0.01) - the battery degradation rate in kWh of electricity per kWh of battery capacity
- `--optimisation_objective` (default="minimise_battery_cap") - the optimisation objective to use (either `minimise_battery_cap` or `minimise_battery_and_solar_cost`)
- `--battery_capex` - the battery capex in £/kWh
- `--solar_capex` - the solar capex in £/m2

### Outputs
The optimiser outputs the following:
- **Optimisation results** - the optimisation results are saved as a CSV to the `output_path` specified in the arguments.
- **Optimisation plots** - the optimisation results are also plotted and saved to the `output_path` specified in the arguments.
- **Commandline logs** - a summary of some of the optimisation results are also logged to the commandline.

### Running the optimiser
The optimiser can be run in two ways:
1. Minimise the battery capacity required to meet the energy demand profile. In this mode the battery and PV CAPEX are not considered.
```bash
python run.py --solar_irradiance_path <path_to_solar_irradiance_file> --energy_demand_profile_path <path_to_energy_demand_profile_file> --optimisation_objective "minimise_battery_cap" --output_path <path_to_save_results_to> --solar_array_size <solar_array_size> --initial_battery_capacity <initial_battery_capacity> --battery_degredation_rate <battery_degredation_rate>
```
2. Minimise the total CAPEX of the system (battery and PV). In this mode the PV size is no longer an input argument and is instead optimised.
```bash
python run.py --solar_irradiance_path <path_to_solar_irradiance_file> --energy_demand_profile_path <path_to_energy_demand_profile_file> --optimisation_objective "minimise_battery_and_solar_cost" --output_path <path_to_save_results_to> --initial_battery_capacity <initial_battery_capacity> --battery_degredation_rate <battery_degredation_rate> --battery_capex <battery_capex> --solar_capex <solar_capex>
```<|MERGE_RESOLUTION|>--- conflicted
+++ resolved
@@ -1,11 +1,6 @@
 # Solar PV and Battery Optimiser
 
 ## Overview
-<<<<<<< HEAD
-This repo contains a solar PV and battery optimiser. The optimisation model is as follows:
-
-$x=2$
-=======
 An example diagram of the optimiser model can be seen in the image and the following equations below:
 ![image](https://github.com/davidwickh/solar_pv_and_battery_optimiser/assets/56641696/a850f2d9-fc5e-4e6e-bb0f-831b387f1b1b)
 
@@ -40,7 +35,6 @@
 
 
 
->>>>>>> a2eae580
 
 ## Installation
 To install the optimiser, run the following commands:
